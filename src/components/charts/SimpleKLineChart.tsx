--- conflicted
+++ resolved
@@ -1355,7 +1355,6 @@
                 }
                 
                 var dayMs = 24*60*60*1000;
-<<<<<<< HEAD
                 var baseDate = toET(startTs);
                 baseDate.setHours(0,0,0,0);
                 var ids = [];
@@ -1392,33 +1391,6 @@
                     { start: regStart, end: regEnd, color: 'rgba(0, 0, 0, 0.1)' },
                     { start: regEnd, end: afterEnd, color: 'rgba(45, 45, 45, 0.18)' },
                     { start: afterEnd, end: nextDay, color: 'rgba(151, 151, 151, 0.1)' }
-=======
-                var ids = [];
-
-                // Determine ET offset; fallback to device offset if not provided
-                var etOffsetMin = (typeof ET_OFFSET_MINUTES === 'number' && isFinite(ET_OFFSET_MINUTES)) ? ET_OFFSET_MINUTES : (new Date().getTimezoneOffset() * -1);
-                var etOffsetMs = etOffsetMin * 60 * 1000;
-
-                // Convert first/last into ET clock, compute ET midnight span, then walk days in ET
-                var firstEt = startTs + etOffsetMs;
-                var lastEt = endTs + etOffsetMs;
-                var firstEtMidnight = Math.floor(firstEt / dayMs) * dayMs;
-
-                for (var etDay = firstEtMidnight; etDay <= lastEt + dayMs; etDay += dayMs) {
-                  var preStartEt = etDay + 4*60*60*1000;         // 04:00 ET
-                  var regStartEt = etDay + 9*60*60*1000 + 30*60*1000; // 09:30 ET
-                  var regEndEt = etDay + 16*60*60*1000;          // 16:00 ET
-                  var afterEndEt = etDay + 20*60*60*1000;        // 20:00 ET
-                  var nextEtDay = etDay + dayMs;
-
-                  // Convert ET back to UTC for chart timestamps
-                  var sessions = [
-                    { start: etDay - etOffsetMs, end: preStartEt - etOffsetMs, color: 'rgba(100,100,100,0.1)' },
-                    { start: preStartEt - etOffsetMs, end: regStartEt - etOffsetMs, color: 'rgba(151, 151, 151, 0.1)' },
-                    { start: regStartEt - etOffsetMs, end: regEndEt - etOffsetMs, color: 'rgba(0, 0, 0, 0.1)' },
-                    { start: regEndEt - etOffsetMs, end: afterEndEt - etOffsetMs, color: 'rgba(45, 45, 45, 0.18)' },
-                    { start: afterEndEt - etOffsetMs, end: nextEtDay - etOffsetMs, color: 'rgba(151, 151, 151, 0.1)' }
->>>>>>> 8b41260d
                   ];
                   sessions.forEach(function(s){
                     if (s.end <= startTs || s.start >= endTs) return;
